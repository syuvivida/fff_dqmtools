--- conflicted
+++ resolved
@@ -11,11 +11,7 @@
 
 cat > fff-dqmtools.spec <<EOF
 Name: fff-dqmtools
-<<<<<<< HEAD
-Version: 1.6.3
-=======
 Version: 1.7.5
->>>>>>> 7d972923
 Release: 1
 Summary: DQM tools for FFF.
 License: gpl
